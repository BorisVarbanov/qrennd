--- conflicted
+++ resolved
@@ -1,11 +1,7 @@
 from ..configs import Config
 from ..layouts import Layout
 from .generators import dataset_generator
-<<<<<<< HEAD
-from .preprocessing import to_defect_probs, to_defects, to_measurements, to_syndromes
-=======
-from .preprocessing import to_defects, to_measurements, to_model_input, to_syndromes
->>>>>>> b67ac890
+from .preprocessing import to_defect_probs, to_defects, to_measurements, to_model_input, to_syndromes
 from .sequences import RaggedSequence
 
 
@@ -32,13 +28,9 @@
     elif input_type == "syndromes":
         processed_gen = (to_syndromes(dataset, proj_matrix) for dataset in dataset_gen)
     elif input_type == "defects":
-<<<<<<< HEAD
-        generator = (to_defects(dataset, proj_matrix) for dataset in dataset_gen)
+        processed_gen = (to_defects(dataset, proj_matrix) for dataset in dataset_gen)
     elif input_type == "prob_defects":
-        generator = (to_defect_probs(dataset, proj_matrix) for dataset in dataset_gen)
-=======
-        processed_gen = (to_defects(dataset, proj_matrix) for dataset in dataset_gen)
->>>>>>> b67ac890
+        processed_gen = (to_defect_probs(dataset, proj_matrix) for dataset in dataset_gen)
     else:
         raise ValueError(
             f"Unknown input data type {input_type}, the possible "
