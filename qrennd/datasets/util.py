from ..configs import Config
from ..layouts import Layout
from .generators import dataset_generator
from .preprocessing import to_defects, to_measurements, to_model_input, to_syndromes
from .sequences import RaggedSequence


def load_datasets(config: Config, layout: Layout, dataset_name: str):
    batch_size = config.train["batch_size"]
    experiment_name = config.dataset["folder_format_name"]

    rot_basis = config.dataset["rot_basis"]
    basis = "X" if rot_basis else "Z"
    stab_type = "x_type" if rot_basis else "z_type"

    dataset_dir = config.experiment_dir / dataset_name
    dataset_params = config.dataset[dataset_name]

    dataset_gen = dataset_generator(
        dataset_dir, experiment_name, basis, **dataset_params
    )
    proj_matrix = layout.projection_matrix(stab_type)

    # Convert to desired input
    input_type = config.dataset["input"]
    if input_type == "measurements":
        dataset_gen = (to_measurements(dataset) for dataset in dataset_gen)
    elif input_type == "syndromes":
        dataset_gen = (to_syndromes(dataset, proj_matrix) for dataset in dataset_gen)
    elif input_type == "defects":
        dataset_gen = (to_defects(dataset, proj_matrix) for dataset in dataset_gen)
    else:
        raise ValueError(
            f"Unknown input data type {input_type}, the possible "
            "options are 'measurements', 'syndromes', 'defects' and 'MWPM'."
        )

<<<<<<< HEAD
    # Reshape if necessary
    if "ConvLSTM_units" in config.model:
        expansion_matrix = layout.expansion_matrix()
        dataset_gen = (
            to_conv_input(lstm_inputs, eval_inputs, log_errors, expansion_matrix)
            for lstm_inputs, eval_inputs, log_errors in dataset_gen
        )
=======
    exp_matrix = layout.expansion_matrix() if config.model["use_conv"] else None
>>>>>>> 01d3179e

    # Process for keras.model input
    generator = (
        to_model_input(lstm_inputs, eval_inputs, log_errors, exp_matrix)
        for lstm_inputs, eval_inputs, log_errors in dataset_gen
    )

    return RaggedSequence.from_generator(generator, batch_size)<|MERGE_RESOLUTION|>--- conflicted
+++ resolved
@@ -35,7 +35,6 @@
             "options are 'measurements', 'syndromes', 'defects' and 'MWPM'."
         )
 
-<<<<<<< HEAD
     # Reshape if necessary
     if "ConvLSTM_units" in config.model:
         expansion_matrix = layout.expansion_matrix()
@@ -43,11 +42,9 @@
             to_conv_input(lstm_inputs, eval_inputs, log_errors, expansion_matrix)
             for lstm_inputs, eval_inputs, log_errors in dataset_gen
         )
-=======
-    exp_matrix = layout.expansion_matrix() if config.model["use_conv"] else None
->>>>>>> 01d3179e
 
     # Process for keras.model input
+    exp_matrix = layout.expansion_matrix() if config.model["ConvLSTM_units"] else None
     generator = (
         to_model_input(lstm_inputs, eval_inputs, log_errors, exp_matrix)
         for lstm_inputs, eval_inputs, log_errors in dataset_gen
